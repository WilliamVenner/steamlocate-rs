--- conflicted
+++ resolved
@@ -15,13 +15,7 @@
 
 [dependencies]
 steamy-vdf = "0.*.*"
-<<<<<<< HEAD
-=======
-anyhow = "1.*"
-regex = "1.*"
-lazy_static = "1.*"
 keyvalues-parser = "0.1"
->>>>>>> da820797
 steamid-ng = { version = "1.*", optional = true }
 
 [target.'cfg(target_os="windows")'.dependencies]
